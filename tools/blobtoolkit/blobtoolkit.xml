--- conflicted
+++ resolved
@@ -370,7 +370,6 @@
         </conditional>
     </inputs>
     <outputs>
-<<<<<<< HEAD
         <data name="blobdir_create" format="tgz" from_work_dir="./Blobdir.tgz" label="${tool.name} on ${on_string}: Blobdir.tgz">
             <filter>mode_conditional['selector'] == 'create'</filter>
         </data>
@@ -386,10 +385,6 @@
         <data name="blobdir_plots" format="tgz" from_work_dir="./Blobdir.tgz" label="${tool.name} on ${on_string}: Blobdir.tgz">
             <filter>mode_conditional['selector'] == 'plots'</filter>
         </data>
-=======
-        <data name="test" format="txt"/>
-        <data name="blobdir" format="tgz" from_work_dir="./Blobdir.tgz" label="${tool.name} on ${on_string}"/>
->>>>>>> 61be30d5
     </outputs>
     <tests>
         <test>
