import argparse
import json
import pandas as pd
import pickle

from galaxy_ml.utils import load_model, read_columns
from scipy.io import mmread
from sklearn.pipeline import Pipeline


N_JOBS = int(__import__("os").environ.get("GALAXY_SLOTS", 1))


# TODO import from galaxy_ml.utils in future versions
def clean_params(estimator, n_jobs=None):
    """clean unwanted hyperparameter settings

    If n_jobs is not None, set it into the estimator, if applicable

    Return
    ------
    Cleaned estimator object
    """
    ALLOWED_CALLBACKS = (
        "EarlyStopping",
        "TerminateOnNaN",
        "ReduceLROnPlateau",
        "CSVLogger",
        "None",
    )

    estimator_params = estimator.get_params()

    for name, p in estimator_params.items():
        # all potential unauthorized file write
        if name == "memory" or name.endswith("__memory") or name.endswith("_path"):
            new_p = {name: None}
            estimator.set_params(**new_p)
<<<<<<< HEAD
        elif n_jobs is not None and (name == 'n_jobs' or name.endswith('__n_jobs')):
=======
        elif n_jobs is not None and (name == "n_jobs" or name.endswith("__n_jobs")):
>>>>>>> eb81a9f5
            new_p = {name: n_jobs}
            estimator.set_params(**new_p)
        elif name.endswith("callbacks"):
            for cb in p:
                cb_type = cb["callback_selection"]["callback_type"]
                if cb_type not in ALLOWED_CALLBACKS:
                    raise ValueError("Prohibited callback type: %s!" % cb_type)

    return estimator


def _get_X_y(params, infile1, infile2):
    """read from inputs and output X and y

    Parameters
    ----------
    params : dict
        Tool inputs parameter
    infile1 : str
        File path to dataset containing features
    infile2 : str
        File path to dataset containing target values

    """
    # store read dataframe object
    loaded_df = {}

    input_type = params["input_options"]["selected_input"]
    # tabular input
    if input_type == "tabular":
        header = "infer" if params["input_options"]["header1"] else None
        column_option = params["input_options"]["column_selector_options_1"]["selected_column_selector_option"]
        if column_option in [
            "by_index_number",
            "all_but_by_index_number",
            "by_header_name",
            "all_but_by_header_name",
        ]:
            c = params["input_options"]["column_selector_options_1"]["col1"]
        else:
            c = None

        df_key = infile1 + repr(header)
        df = pd.read_csv(infile1, sep="\t", header=header, parse_dates=True)
        loaded_df[df_key] = df

        X = read_columns(df, c=c, c_option=column_option).astype(float)
    # sparse input
    elif input_type == "sparse":
        X = mmread(open(infile1, "r"))

    # Get target y
    header = "infer" if params["input_options"]["header2"] else None
    column_option = params["input_options"]["column_selector_options_2"]["selected_column_selector_option2"]
    if column_option in [
        "by_index_number",
        "all_but_by_index_number",
        "by_header_name",
        "all_but_by_header_name",
    ]:
        c = params["input_options"]["column_selector_options_2"]["col2"]
    else:
        c = None

    df_key = infile2 + repr(header)
    if df_key in loaded_df:
        infile2 = loaded_df[df_key]
    else:
        infile2 = pd.read_csv(infile2, sep="\t", header=header, parse_dates=True)
        loaded_df[df_key] = infile2

<<<<<<< HEAD
    y = read_columns(infile2,
                     c=c,
                     c_option=column_option,
                     sep='\t',
                     header=header,
                     parse_dates=True)
=======
    y = read_columns(infile2, c=c, c_option=column_option, sep="\t", header=header, parse_dates=True)
>>>>>>> eb81a9f5
    if len(y.shape) == 2 and y.shape[1] == 1:
        y = y.ravel()

    return X, y


def main(inputs, infile_estimator, infile1, infile2, out_object, out_weights=None):
    """main

    Parameters
    ----------
    inputs : str
        File path to galaxy tool parameter

    infile_estimator : str
        File paths of input estimator

    infile1 : str
        File path to dataset containing features

    infile2 : str
        File path to dataset containing target labels

    out_object : str
        File path for output of fitted model or skeleton

    out_weights : str
        File path for output of weights

    """
    with open(inputs, "r") as param_handler:
        params = json.load(param_handler)

    # load model
    with open(infile_estimator, "rb") as est_handler:
        estimator = load_model(est_handler)
    estimator = clean_params(estimator, n_jobs=N_JOBS)

    X_train, y_train = _get_X_y(params, infile1, infile2)

    estimator.fit(X_train, y_train)

    main_est = estimator
    if isinstance(main_est, Pipeline):
        main_est = main_est.steps[-1][-1]
    if hasattr(main_est, "model_") and hasattr(main_est, "save_weights"):
        if out_weights:
            main_est.save_weights(out_weights)
        del main_est.model_
        del main_est.fit_params
        del main_est.model_class_
        if getattr(main_est, "validation_data", None):
            del main_est.validation_data
        if getattr(main_est, "data_generator_", None):
            del main_est.data_generator_

    with open(out_object, "wb") as output_handler:
        pickle.dump(estimator, output_handler, pickle.HIGHEST_PROTOCOL)


if __name__ == "__main__":
    aparser = argparse.ArgumentParser()
    aparser.add_argument("-i", "--inputs", dest="inputs", required=True)
    aparser.add_argument("-X", "--infile_estimator", dest="infile_estimator")
    aparser.add_argument("-y", "--infile1", dest="infile1")
    aparser.add_argument("-g", "--infile2", dest="infile2")
    aparser.add_argument("-o", "--out_object", dest="out_object")
    aparser.add_argument("-t", "--out_weights", dest="out_weights")
    args = aparser.parse_args()

    main(
        args.inputs,
        args.infile_estimator,
        args.infile1,
        args.infile2,
        args.out_object,
        args.out_weights,
    )<|MERGE_RESOLUTION|>--- conflicted
+++ resolved
@@ -36,11 +36,7 @@
         if name == "memory" or name.endswith("__memory") or name.endswith("_path"):
             new_p = {name: None}
             estimator.set_params(**new_p)
-<<<<<<< HEAD
         elif n_jobs is not None and (name == 'n_jobs' or name.endswith('__n_jobs')):
-=======
-        elif n_jobs is not None and (name == "n_jobs" or name.endswith("__n_jobs")):
->>>>>>> eb81a9f5
             new_p = {name: n_jobs}
             estimator.set_params(**new_p)
         elif name.endswith("callbacks"):
@@ -112,16 +108,12 @@
         infile2 = pd.read_csv(infile2, sep="\t", header=header, parse_dates=True)
         loaded_df[df_key] = infile2
 
-<<<<<<< HEAD
     y = read_columns(infile2,
                      c=c,
                      c_option=column_option,
                      sep='\t',
                      header=header,
                      parse_dates=True)
-=======
-    y = read_columns(infile2, c=c, c_option=column_option, sep="\t", header=header, parse_dates=True)
->>>>>>> eb81a9f5
     if len(y.shape) == 2 and y.shape[1] == 1:
         y = y.ravel()
 
