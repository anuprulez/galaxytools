--- conflicted
+++ resolved
@@ -7,12 +7,8 @@
 from scipy.io import mmread
 from sklearn.pipeline import Pipeline
 
-<<<<<<< HEAD
 from galaxy_ml.utils import (get_module, load_model,
                              read_columns, try_get_attr)
-=======
-from galaxy_ml.utils import load_model, read_columns, get_module, try_get_attr
->>>>>>> eb81a9f5
 
 
 N_JOBS = int(__import__("os").environ.get("GALAXY_SLOTS", 1))
