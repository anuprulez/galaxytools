--- conflicted
+++ resolved
@@ -28,10 +28,7 @@
 input_json_path = sys.argv[1]
 params = json.load(open(input_json_path, "r"))
 
-<<<<<<< HEAD
 ## Read features
-=======
->>>>>>> 448a8d7f
 features_has_header = params["input_options"]["header1"]
 input_type = params["input_options"]["selected_input"]
 if input_type=="tabular":
@@ -98,22 +95,12 @@
     new_selector = selector(score_func, **options)
     new_selector.fit(X, y)
 
-<<<<<<< HEAD
 ## Transform to select features
 selected_names = None
 if "$select_methods.selected_method" == "fit_transform":
     res = new_selector.transform(X)
     if features_has_header:
         selected_names = input_df.columns[new_selector.get_support(indices=True)]
-=======
-selected_names = None
-#if $select_methods.selected_method == "fit_transform":
-res = new_selector.transform(X)
-if features_has_header:
-    selected_names = input_df.columns[new_selector.get_support(indices=True)]
-
->>>>>>> 448a8d7f
-
 else:
     res = new_selector.get_support(params["select_methods"]["indices"])
 
