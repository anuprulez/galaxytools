--- conflicted
+++ resolved
@@ -455,28 +455,19 @@
                 </assert_contents>
             </output>
         </test>
-<<<<<<< HEAD
         <test>
             <param name="selected_search_scheme" value="GridSearchCV"/>
             <param name="infile_pipeline" value="pipeline02" ftype="zip"/>
             <conditional name="search_param_selector">
                 <param name="search_p" value="eps: [0.01, 0.001]"/>
-=======
-        <test expect_failure="true">
-            <param name="selected_search_scheme" value="GridSearchCV"/>
-            <param name="infile_pipeline" value="pipeline01" ftype="zip"/>
-            <conditional name="search_param_selector">
-                <param name="search_p" value="C: open('~/.ssh/authorized_keys', 'r').read()"/>
->>>>>>> 31475065
-                <param name="selected_param_type" value="final_estimator_p"/>
-            </conditional>
-            <param name="infile1" value="regression_X.tabular" ftype="tabular"/>
-            <param name="header1" value="true" />
-            <param name="selected_column_selector_option" value="all_columns"/>
-            <param name="infile2" value="regression_y.tabular" ftype="tabular"/>
-            <param name="header2" value="true" />
-            <param name="selected_column_selector_option2" value="all_columns"/>
-<<<<<<< HEAD
+                <param name="selected_param_type" value="final_estimator_p"/>
+            </conditional>
+            <param name="infile1" value="regression_X.tabular" ftype="tabular"/>
+            <param name="header1" value="true" />
+            <param name="selected_column_selector_option" value="all_columns"/>
+            <param name="infile2" value="regression_y.tabular" ftype="tabular"/>
+            <param name="header2" value="true" />
+            <param name="selected_column_selector_option2" value="all_columns"/>
             <output name="outfile_result">
                 <assert_contents>
                     <has_n_columns n="12"/>
@@ -491,32 +482,47 @@
                 <param name="search_p" value="n_estimators: [10, 50, 100, 300]"/>
                 <param name="selected_param_type" value="final_estimator_p"/>
             </conditional>
-=======
-        </test>
-        <test expect_failure="true">
-            <param name="selected_search_scheme" value="GridSearchCV"/>
-            <param name="infile_pipeline" value="pipeline01" ftype="zip"/>
-            <conditional name="search_param_selector">
-                <param name="search_p" value="C: [1, 10, 100, 1000]"/>
-                <param name="selected_param_type" value="final_estimator_p"/>
-            </conditional>
-            <param name="cv" value="__import__('os').system('ls ~')"/>
->>>>>>> 31475065
-            <param name="infile1" value="regression_X.tabular" ftype="tabular"/>
-            <param name="header1" value="true" />
-            <param name="selected_column_selector_option" value="all_columns"/>
-            <param name="infile2" value="regression_y.tabular" ftype="tabular"/>
-            <param name="header2" value="true" />
-            <param name="selected_column_selector_option2" value="all_columns"/>
-<<<<<<< HEAD
+            <param name="infile1" value="regression_X.tabular" ftype="tabular"/>
+            <param name="header1" value="true" />
+            <param name="selected_column_selector_option" value="all_columns"/>
+            <param name="infile2" value="regression_y.tabular" ftype="tabular"/>
+            <param name="header2" value="true" />
+            <param name="selected_column_selector_option2" value="all_columns"/>
             <output name="outfile_result">
                 <assert_contents>
                     <has_n_columns n="12"/>
                     <has_text text="0.8176497587057971" />
                 </assert_contents>
             </output>
-=======
->>>>>>> 31475065
+        </test>
+        <test expect_failure="true">
+            <param name="selected_search_scheme" value="GridSearchCV"/>
+            <param name="infile_pipeline" value="pipeline01" ftype="zip"/>
+            <conditional name="search_param_selector">
+                <param name="search_p" value="C: open('~/.ssh/authorized_keys', 'r').read()"/>
+                <param name="selected_param_type" value="final_estimator_p"/>
+            </conditional>
+            <param name="infile1" value="regression_X.tabular" ftype="tabular"/>
+            <param name="header1" value="true" />
+            <param name="selected_column_selector_option" value="all_columns"/>
+            <param name="infile2" value="regression_y.tabular" ftype="tabular"/>
+            <param name="header2" value="true" />
+            <param name="selected_column_selector_option2" value="all_columns"/>
+        </test>
+        <test expect_failure="true">
+            <param name="selected_search_scheme" value="GridSearchCV"/>
+            <param name="infile_pipeline" value="pipeline01" ftype="zip"/>
+            <conditional name="search_param_selector">
+                <param name="search_p" value="C: [1, 10, 100, 1000]"/>
+                <param name="selected_param_type" value="final_estimator_p"/>
+            </conditional>
+            <param name="cv" value="__import__('os').system('ls ~')"/>
+            <param name="infile1" value="regression_X.tabular" ftype="tabular"/>
+            <param name="header1" value="true" />
+            <param name="selected_column_selector_option" value="all_columns"/>
+            <param name="infile2" value="regression_y.tabular" ftype="tabular"/>
+            <param name="header2" value="true" />
+            <param name="selected_column_selector_option2" value="all_columns"/>
         </test>
     </tests>
     <help>
