<tool id="gspan" name="structure_to_gspan" version="0.1">
    <requirements>
        <requirement type="package" version="0.2.0">graphclust-wrappers</requirement>
    </requirements>
    <stdio>
        <exit_code range="1:" />
    </stdio>
    <command>
    <![CDATA[
        mkdir ./temp/ ./GSPAN_Outputs/ &&
        structure_to_gspan.pl
            --input-file '$dataFile'
            --input-format 'rnafold'
            $abstr
            $stack
            $seq_graph_t
            -group $group
            -tmp ./temp
            -o ./GSPAN_Outputs/
    ]]>
    </command>
    <inputs>
<<<<<<< HEAD
        <param type="data" name="dataFile" format="fasta" label="Sequence and Structure input file in the prediction tool format" />
        <param name="inputFormat" type="text" value="rnafold"
            label="  Sequence Structure format of the input. Allowed format: rnafold" help="-input-format"/>
        <param name="i_stacks" truevalue="-stack" falsevalue="" checked="True"  type="boolean"
            label="Add stacking information to graphs." help="-stack"/>
        <param name="i_abstr" truevalue="-abstr" falsevalue=""  type="boolean"
            label="Add abstract structure graphs to the single shrep graph instances." help="-abstr"/>
        <param name="seq_graph_t" truevalue="-seq-graph-t" falsevalue="" checked="True"  type="boolean"
            label="Add for each 't #' a graph which contains no structure" help="--seq-graph-t"/>
=======
        <param type="data" name="dataFile" format="data" label="Sequence and Structure input file in the prediction tool format" />
        <param argument="-stack" truevalue="-stack" falsevalue="" checked="true"  type="boolean"
            label="Add stacking information to graphs"/>
        <param argument="abstr" truevalue="-abstr" falsevalue="" type="boolean"
            label="Add abstract structure graphs to the single shrep graph instances."/>
        <param argument="-seq-graph-t" name="seq_graph_t" truevalue="-seq-graph-t" falsevalue="" checked="true" type="boolean"
            label="Add for each 't #' a graph which contains no structure"/>
>>>>>>> 4dd3035c
        <param name="group" type="integer" value="10000"
            label="Group size" help="Default is 10000"/>
    </inputs>
    <outputs>
        <collection name="gspan_compressed" type="list" label="GSPAN Groups" >
            <discover_datasets pattern="(?P&lt;name&gt;.*)\.bz2$" directory="GSPAN_Outputs" />
        </collection>
    </outputs>
    <tests>
        <test>
            <param name="dataFile" value="sample_3.struct"/>
            <param name="i_stacks" value="True" />
            <param name="i_abstr" value="False" />
            <param name="seq_graph_t" value="True" />
            <param name="group" value="10000" />
            <output_collection name="gspan_compressed" type="list">
                <element name="1.group.gspan" file="GSPAN_Outputs/sample_3.1.group.gspan.bz2"/>
            </output_collection>
        </test>
    </tests>
    <help>
    <![CDATA[

**What it does**
For each pair of sequence and structure provided in the input file
and convert them into GSPAN format graphs.


**Parameters**

                HELP
        -help   brief help message
        -man    full documentation

        COMPULSORY
        -input-file     <STRING> e.g. "sequence.struct"
                        The sequence and structure data, the output of structure prediction tool.

        OPTIONS
        -input-format Sequence Structure format of the input. Allowed format: "rnafold"
                    example of input-file for rnafold format:
                        >seq1
                        CCGGGCGUGCUG
                        .(((.....))) ( -0.30)
                        >seq2
                        GCGGUUGCCG
                        .(((...))) ( -0.50)

        -stack          Adds stacking information to graphs. This adds an additional
                        vertex (type P) for each pair of stacked base-pairs and four edges
                        (type p) from each of the involved bases to the new vertex.
        -seq-graph-t    add for each 't #' a graph which contains no structure
        -seq-graph-alph change the alphabet of unstructured graphs
        -annotate               <STRING> annotation.tab
                                        A file with annotations to be added as abstract graphs
                                        on the sequence leven (if given) and on the structure
                                        (SHREP) level. The format is has the following TAB-delimited
                                        columns: SEQID, START, END, NAMESPACE#LABEL.
                                        Labels with the same name-space and SEQID form connected
                                        components, which is a sequence of label vertices ordered
                                        by the START position in the sequence.
        -abstr                  Add abstract structure graphs to the single shrep graph
                                        instances.
        -nostr                  Calculate no structures, only add sequence information,
                                        if this is given, then -seq-graph-win AND/OR -seq-graph-t
                                        are required.
        -vp     enable graph computation with viewpoints:
                svmsgdnspdk will center on those nucleotides that are given
                via capital letters and ignore those given as lowercase letters
<<<<<<< HEAD
        -o              <STRING> e.g. "ProjectX/MySequences/GSPAN/"
                        Output directory for gspan files containing graphs.
=======
>>>>>>> 4dd3035c
        -group          <INTEGER> e.g. 5
                        Combine/group that number of input seqs into 1 gspan file
                        output name is then '<INT>.group.gspan.bz2'

        -ignore-header  don't write fasta id part after first space to gspan
<<<<<<< HEAD
        -debug          additional debug output


        DEFAULT VALUES
        -o              "CURRENT_DIR/GSPAN_Outputs/"

=======
>>>>>>> 4dd3035c


    ]]>
    </help>
    <citations>
        <citation type="doi">10.1093/bioinformatics/bts224</citation>
    </citations>
</tool><|MERGE_RESOLUTION|>--- conflicted
+++ resolved
@@ -20,25 +20,15 @@
     ]]>
     </command>
     <inputs>
-<<<<<<< HEAD
-        <param type="data" name="dataFile" format="fasta" label="Sequence and Structure input file in the prediction tool format" />
+        <param type="data" name="dataFile" format="dbn" label="Sequence and Structure input file in the prediction tool format" />
         <param name="inputFormat" type="text" value="rnafold"
             label="  Sequence Structure format of the input. Allowed format: rnafold" help="-input-format"/>
-        <param name="i_stacks" truevalue="-stack" falsevalue="" checked="True"  type="boolean"
-            label="Add stacking information to graphs." help="-stack"/>
-        <param name="i_abstr" truevalue="-abstr" falsevalue=""  type="boolean"
-            label="Add abstract structure graphs to the single shrep graph instances." help="-abstr"/>
-        <param name="seq_graph_t" truevalue="-seq-graph-t" falsevalue="" checked="True"  type="boolean"
-            label="Add for each 't #' a graph which contains no structure" help="--seq-graph-t"/>
-=======
-        <param type="data" name="dataFile" format="data" label="Sequence and Structure input file in the prediction tool format" />
         <param argument="-stack" truevalue="-stack" falsevalue="" checked="true"  type="boolean"
             label="Add stacking information to graphs"/>
         <param argument="abstr" truevalue="-abstr" falsevalue="" type="boolean"
             label="Add abstract structure graphs to the single shrep graph instances."/>
         <param argument="-seq-graph-t" name="seq_graph_t" truevalue="-seq-graph-t" falsevalue="" checked="true" type="boolean"
             label="Add for each 't #' a graph which contains no structure"/>
->>>>>>> 4dd3035c
         <param name="group" type="integer" value="10000"
             label="Group size" help="Default is 10000"/>
     </inputs>
@@ -108,26 +98,11 @@
         -vp     enable graph computation with viewpoints:
                 svmsgdnspdk will center on those nucleotides that are given
                 via capital letters and ignore those given as lowercase letters
-<<<<<<< HEAD
-        -o              <STRING> e.g. "ProjectX/MySequences/GSPAN/"
-                        Output directory for gspan files containing graphs.
-=======
->>>>>>> 4dd3035c
         -group          <INTEGER> e.g. 5
                         Combine/group that number of input seqs into 1 gspan file
                         output name is then '<INT>.group.gspan.bz2'
 
         -ignore-header  don't write fasta id part after first space to gspan
-<<<<<<< HEAD
-        -debug          additional debug output
-
-
-        DEFAULT VALUES
-        -o              "CURRENT_DIR/GSPAN_Outputs/"
-
-=======
->>>>>>> 4dd3035c
-
 
     ]]>
     </help>
