import glob
from os import system
import re
<<<<<<< HEAD
from sklearn import metrics
=======
>>>>>>> 88e48155

def sh(script):
    system("bash -c '%s'" % script)

dataNames = "FASTA/data.names"

listOfClusters = []
listOfClasses = []
cluster_seqs_stats_path = "RESULTS/*.cluster.all"
cluster_seqs_stats_files = glob.glob(cluster_seqs_stats_path)

blackList = []
numberOfClusters = 0
for singleFile in sorted(cluster_seqs_stats_files):
    numberOfClusters += 1
    with open(singleFile, "r") as f:
        for line in f.readlines():
            uniqueId = line.split()[7]
            clustNum = line.split()[1]
            rnaClass, sep, tail = uniqueId.partition("_")
            listOfClasses.append(rnaClass)
            listOfClusters.append(clustNum)
            with open(dataNames, "r") as names:
                for line in names.readlines():
                    fullUniqeId = line.split()[3]
                    rnaClass, sep, tail = fullUniqeId.partition("_")
                    if fullUniqeId == uniqueId:
                        blackList.append(uniqueId)

numberOfClusters += 1  # 1 cluster for all unassigned seqs
with open(dataNames, "r") as names:
    for line in names.readlines():
        fullUniqeId = line.split()[3]
        rnaClass, sep, tail = fullUniqeId.partition("_")
        rnaClass, sep, tail = fullUniqeId.partition("_")
        if fullUniqeId not in blackList:
            listOfClasses.append(rnaClass)
            listOfClusters.append(str(numberOfClusters))
            numberOfClusters += 1  # separate cluster for all unassigned seqs

toWrite = ""
for i in range(len(listOfClusters)):
    toWrite += listOfClasses[i] + "\t" + listOfClusters[i] + '\n'
with open("RESULTS/fullTab.tabular", "w") as full:
    full.write(toWrite)


listOfClasses = []
listOfClusters = []
pattern = re.compile("^RF.*$")

with open("RESULTS/fullTab.tabular", 'r') as f:
    first_line = f.readline()

if pattern.match(str(first_line.split()[0])):
    with open("RESULTS/fullTab.tabular", "r") as tabF:
        for line in tabF.readlines():
            listOfClasses.append(line.split()[0])
            listOfClusters.append(line.split()[1])

    completeness_score = metrics.completeness_score(listOfClasses, listOfClusters)
    homogeneity_score = metrics.homogeneity_score(listOfClasses, listOfClusters)
    adjusted_rand_score = metrics.adjusted_rand_score(listOfClasses, listOfClusters)
    adjusted_mutual_info_score = metrics.adjusted_mutual_info_score(listOfClasses, listOfClusters)
    v_measure_score = metrics.v_measure_score(listOfClasses, listOfClusters)

    toWrite = "completeness_score : " + str(completeness_score) + "\n" + "homogeneity_score : " + str(homogeneity_score) + "\n" + "adjusted_rand_score : " +str(adjusted_rand_score)  + "\n" + "adjusted_mutual_info_score : " + str(adjusted_mutual_info_score)+ "\n" + "v_measure_score : " + str(v_measure_score)

else:
    toWrite = "completeness_score : NA \nhomogeneity_score : NA \nadjusted_rand_score : NA \nadjusted_mutual_info_score : NA \nv_measure_score : NA"

with open("RESULTS/evaluation.txt", "w") as fOut:
    fOut.write(toWrite)<|MERGE_RESOLUTION|>--- conflicted
+++ resolved
@@ -1,10 +1,7 @@
 import glob
 from os import system
 import re
-<<<<<<< HEAD
 from sklearn import metrics
-=======
->>>>>>> 88e48155
 
 def sh(script):
     system("bash -c '%s'" % script)
