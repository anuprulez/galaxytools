--- conflicted
+++ resolved
@@ -184,22 +184,6 @@
     </tests>
     <help>
 <![CDATA[
-<<<<<<< HEAD
-
-**What it does**
-
-MiRDeep2 is a software package for identification of novel and known miRNAs in deep sequencing data. Furthermore, it can be used for miRNA expression profiling across samples
-
-**input**
-
-A fasta file with deep sequencing reads, a fasta file of the corresponding genome, a file of mapped reads to the genome in miRDeep2 arf format, an optional fasta file with known miRNAs of the analysing species and an option fasta file of known miRNAs of related species
-
-The arf format is a proprietary file format generated and processed by miRDeep2. It contains information of reads mapped to a reference genome. 
-
-**output**
-
-Overview of all detected miRNAs in the deep sequencing input data. 
-=======
 
 **What it does**
 
@@ -226,7 +210,6 @@
 12. Number of mismatches in the read mapping
 13. Edit string that indicates matches by lowercase 'm' and mismatches by uppercase 'M'
 
->>>>>>> e57aca6e
 
 ]]>
     </help>
