#!/usr/bin/env python
"""
Cluster a set of molecules based on their 3D overlays as determined by the SuCOS score.

This will generate a set of SD files, one for each cluster of molecules (presumably corresponding to a
binding pocket in the protein target).


SuCOS is the work of Susan Leung.
GitHub: https://github.com/susanhleung/SuCOS
Publication: https://doi.org/10.26434/chemrxiv.8100203.v1
"""
import argparse

<<<<<<< HEAD
import argparse

=======
>>>>>>> 05dc325c
import numpy as np
import pandas as pd
import sucos
import utils
from rdkit import Chem
from scipy.cluster.hierarchy import fcluster, linkage

# start main execution #########################################


def calc_distance_matrix(mols):
    """
    Calculate a full distance matrix for the given molecules. Identical molecules get a score of 0.0 with the maximum
    distance possible being 1.0.
    :param mols: A list of molecules. It must be possible to iterate through this list multiple times
    :return: A NxN 2D array of distance scores, with N being the number of molecules in the input
    """

    # TODO - do we need to calculate both sides of the matrix? Tanimoto is supposed to be a symmetric distance measure,
    #  but the matrix that is generated does not seem to be symmetric.

    mol_fm_tuples = []
    for mol in mols:
        features = sucos.getRawFeatures(mol)
        mol_fm_tuples.append((mol, features))

    matrix = []
    for tuple1 in mol_fm_tuples:
        tmp = []
        for tuple2 in mol_fm_tuples:
            if tuple1[0] == tuple2[0]:
                tmp.append(0.0)
            else:
                # utils.log("Calculating SuCOS between", mol1, mol2)
                sucos_score, fm_score, tani_score = sucos.get_SucosScore(
                    tuple1[0],
                    tuple2[0],
                    tani=True,
                    ref_features=tuple1[1],
                    query_features=tuple2[1],
                )
                tmp.append(1.0 - sucos_score)
        matrix.append(tmp)

    return matrix


def cluster(matrix, threshold=0.8):
    """
    Cluster the supplied distance matrix returning an array of clusters.
    :param matrix: the distance matrix, as calculated with the calc_distance_matrix function.
    :param threshold: The clustering cuttoff. The default of 0.8 is a reasonable value to use.
    :return: An array of clusters, each cluster being an array of the indices from the matrix.
    """

    indexes = [x for x in range(0, len(matrix))]
    cols = [x for x in range(0, len(matrix[0]))]
    # utils.log("indexes", indexes)
    # utils.log("cols", cols)
    df = pd.DataFrame(matrix, columns=cols, index=indexes)
    utils.log("DataFrame:", df.shape)
    # utils.log(df)
    indices = np.triu_indices(df.shape[0], k=1)
    # utils.log("Indices:", indices)
    t = np.array(df)[indices]
    Z = linkage(t, "average")
    lig_clusters = []
    cluster_arr = fcluster(Z, t=threshold, criterion="distance")
    for i in range(np.amax(cluster_arr)):
        clus = df.columns[np.argwhere(cluster_arr == i + 1)]
        lig_clusters.append([x[0] for x in clus.tolist()])

    utils.log("Clusters", lig_clusters)
    return lig_clusters


def write_clusters_to_sdfs(mols, clusters, basename, gzip=False):
    """
    Write the molecules to SDF files, 1 file for each cluster.
    :param mols The molecules to write:
    :param clusters The clusters, as returned by the cluster function:
    :param basename The basename for the file name. e.g. if basename is 'output' then files like
    output1.sdf, output2.sdf will be written:
    :param gzip Whether to gzip the output
    :return:
    """

    i = 0
    for cluster in clusters:
        i += 1
        filename = basename + str(i) + ".sdf"
        if gzip:
            filename += ".gz"
        utils.log(
            "Writing ", len(cluster), "molecules in cluster", i, "to file", filename
        )
        output_file = utils.open_file_for_writing(filename)
        writer = Chem.SDWriter(output_file)
        for index in cluster:
            mol = mols[index]
            writer.write(mol)
        writer.flush()
        writer.close()
        output_file.close()


def main():
    parser = argparse.ArgumentParser(description="Clustering with SuCOS and RDKit")
    parser.add_argument(
        "-i", "--input", help="Input file in SDF format. Can be gzipped (*.gz)."
    )
    parser.add_argument(
        "-o",
        "--output",
        default="cluster",
        help="Base name for output files in SDF format. "
        + "e.g. if value is 'output' then files like output1.sdf, output2.sdf will be created",
    )
    parser.add_argument(
        "--gzip",
        action="store_true",
        help="Gzip the outputs generating files like output1.sdf.gz, output2.sdf.gz",
    )
    parser.add_argument(
        "-t", "--threshold", type=float, default=0.8, help="Clustering threshold"
    )

    args = parser.parse_args()
    utils.log("SuCOS Cluster Args: ", args)

    input_file = utils.open_file_for_reading(args.input)
    suppl = Chem.ForwardSDMolSupplier(input_file)
    mols = list(suppl)
    matrix = calc_distance_matrix(mols)
    clusters = cluster(matrix, threshold=args.threshold)
    write_clusters_to_sdfs(mols, clusters, args.output, gzip=args.gzip)


if __name__ == "__main__":
    main()<|MERGE_RESOLUTION|>--- conflicted
+++ resolved
@@ -12,11 +12,6 @@
 """
 import argparse
 
-<<<<<<< HEAD
-import argparse
-
-=======
->>>>>>> 05dc325c
 import numpy as np
 import pandas as pd
 import sucos
