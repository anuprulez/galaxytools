#!/usr/bin/env python
"""
Basic SuCOS scoring. Allows a set of molecules from a SD file to be overlayed to a reference molecule,
with the resulting scores being written as properties in the output SD file.

SuCOS is the work of Susan Leung.
GitHub: https://github.com/susanhleung/SuCOS
Publication: https://doi.org/10.26434/chemrxiv.8100203.v1
"""

from __future__ import print_function

import argparse
import os

import numpy as np
import utils
<<<<<<< HEAD
from rdkit import Chem, RDConfig, rdBase
=======
from rdkit import Chem, RDConfig
>>>>>>> 05dc325c
from rdkit.Chem import AllChem, rdShapeHelpers
from rdkit.Chem.FeatMaps import FeatMaps

# start function definitions #########################################

# Setting up the features to use in FeatureMap
fdef = AllChem.BuildFeatureFactory(
    os.path.join(RDConfig.RDDataDir, "BaseFeatures.fdef")
)

fmParams = {}
for k in fdef.GetFeatureFamilies():
    fparams = FeatMaps.FeatMapParams()
    fmParams[k] = fparams

keep = (
    "Donor",
    "Acceptor",
    "NegIonizable",
    "PosIonizable",
    "ZnBinder",
    "Aromatic",
    "Hydrophobe",
    "LumpedHydrophobe",
)


def filterFeature(f):
    result = f.GetFamily() in keep
    # TODO - nothing ever seems to be filtered. Is this expected?
    if not result:
        utils.log("Filtered out feature type", f.GetFamily())
    return result


def getRawFeatures(mol):

    rawFeats = fdef.GetFeaturesForMol(mol)
    # filter that list down to only include the ones we're interested in
    filtered = list(filter(filterFeature, rawFeats))
    return filtered


def get_FeatureMapScore(
    small_feats, large_feats, tani=False, score_mode=FeatMaps.FeatMapScoreMode.All
):
    """
    Generate the feature map score.

    :param small_feats:
    :param large_feats:
    :param tani:
    :return:
    """

    featLists = []
    for rawFeats in [small_feats, large_feats]:
        # filter that list down to only include the ones we're interested in
        featLists.append(rawFeats)
    fms = [
        FeatMaps.FeatMap(feats=x, weights=[1] * len(x), params=fmParams)
        for x in featLists
    ]
    # set the score mode
    fms[0].scoreMode = score_mode

    try:
        if tani:
            c = fms[0].ScoreFeats(featLists[1])
            A = fms[0].GetNumFeatures()
            B = len(featLists[1])
            if B != fms[1].GetNumFeatures():
                utils.log("Why isn't B equal to number of features...?!")
            tani_score = float(c) / (A + B - c)
            return tani_score
        else:
            fm_score = fms[0].ScoreFeats(featLists[1]) / min(
                fms[0].GetNumFeatures(), len(featLists[1])
            )
            return fm_score
    except ZeroDivisionError:
        utils.log("ZeroDivisionError")
        return 0

    if tani:
        tani_score = float(c) / (A + B - c)
        return tani_score
    else:
        fm_score = fms[0].ScoreFeats(featLists[1]) / min(
            fms[0].GetNumFeatures(), len(featLists[1])
        )
        return fm_score


def get_SucosScore(
    ref_mol,
    query_mol,
    tani=False,
    ref_features=None,
    query_features=None,
    score_mode=FeatMaps.FeatMapScoreMode.All,
):
    """
    This is the key function that calculates the SuCOS scores and is expected to be called from other modules.
    To improve performance you can pre-calculate the features and pass them in as optional parameters to avoid having
    to recalculate them. Use the getRawFeatures function to pre-calculate the features.

    :param ref_mol: The reference molecule to compare to
    :param query_mol: The molecule to align to the reference
    :param tani: Whether to calculate Tanimoto distances
    :param ref_features: An optional feature map for the reference molecule, avoiding the need to re-calculate it.
    :param query_features: An optional feature map for the query molecule, avoiding the need to re-calculate it.
    :return: A tuple of 3 values. 1 the sucos score, 2 the feature map score,
        3 the Tanimoto distance or 1 minus the protrude distance
    """

    if not ref_features:
        ref_features = getRawFeatures(ref_mol)
    if not query_features:
        query_features = getRawFeatures(query_mol)

    fm_score = get_FeatureMapScore(ref_features, query_features, tani, score_mode)
    fm_score = np.float(np.clip(fm_score, 0, 1))

    try:
        if tani:
            tani_sim = 1 - float(rdShapeHelpers.ShapeTanimotoDist(ref_mol, query_mol))
            tani_sim = np.clip(tani_sim, 0, 1)
            SuCOS_score = 0.5 * fm_score + 0.5 * tani_sim
            return SuCOS_score, fm_score, tani_sim
        else:
            protrude_dist = rdShapeHelpers.ShapeProtrudeDist(
                ref_mol, query_mol, allowReordering=False
            )
            protrude_dist = np.clip(protrude_dist, 0, 1)
            protrude_val = 1.0 - protrude_dist
            SuCOS_score = 0.5 * fm_score + 0.5 * protrude_val
            return SuCOS_score, fm_score, protrude_val
    except Exception:
        utils.log("Failed to calculate SuCOS scores. Returning 0,0,0")
        return 0, 0, 0


def process(
    refmol_filename,
    inputs_filename,
    outputs_filename,
    refmol_index=None,
    refmol_format=None,
    tani=False,
    score_mode=FeatMaps.FeatMapScoreMode.All,
):

    ref_mol = utils.read_single_molecule(
        refmol_filename, index=refmol_index, format=refmol_format
    )
    # utils.log("Reference mol has", ref_mol.GetNumHeavyAtoms(), "heavy atoms")
    ref_features = getRawFeatures(ref_mol)

    input_file = utils.open_file_for_reading(inputs_filename)
    suppl = Chem.ForwardSDMolSupplier(input_file)
    output_file = utils.open_file_for_writing(outputs_filename)
    writer = Chem.SDWriter(output_file)

    count = 0
    total = 0
    errors = 0
    for mol in suppl:
        count += 1
        if mol is None:
            continue
        # utils.log("Mol has", str(mol.GetNumHeavyAtoms()), "heavy atoms")
        try:
            sucos_score, fm_score, val3 = get_SucosScore(
                ref_mol,
                mol,
                tani=tani,
                ref_features=ref_features,
                score_mode=score_mode,
            )
            mol.SetDoubleProp("SuCOS_Score", sucos_score)
            mol.SetDoubleProp("SuCOS_FeatureMap_Score", fm_score)
            if tani:
                mol.SetDoubleProp("SuCOS_Tanimoto_Score", val3)
            else:
                mol.SetDoubleProp("SuCOS_Protrude_Score", val3)
            utils.log("Scores:", sucos_score, fm_score, val3)
            writer.write(mol)
            total += 1
        except ValueError as e:
            errors += 1
            utils.log("Molecule", count, "failed to score:", e.message)

    input_file.close()
    writer.flush()
    writer.close()
    output_file.close()

    utils.log(
        "Completed.", total, "processed, ", count, "succeeded, ", errors, "errors"
    )


def parse_score_mode(value):
    if value is None or value == "all":
        return FeatMaps.FeatMapScoreMode.All
    elif value == "closest":
        return FeatMaps.FeatMapScoreMode.Closest
    elif value == "best":
        return FeatMaps.FeatMapScoreMode.Best
    else:
        raise ValueError(value + " is not a valid scoring mode option")


# start main execution #########################################


def main():

    parser = argparse.ArgumentParser(description="SuCOS with RDKit")
    parser.add_argument(
        "-i", "--input", help="Input file in SDF format. Can be gzipped (*.gz)."
    )
    parser.add_argument(
        "-r",
        "--refmol",
        help="Molecule to compare against in Molfile (.mol) or SDF (.sdf) format",
    )
    parser.add_argument(
        "--refmol-format",
        help="Format for the reference molecule (mol or sdf). "
        + "Only needed if files don't have the expected extensions",
    )
    parser.add_argument(
        "--refmolidx",
        help="Reference molecule index in SD file if not the first",
        type=int,
        default=1,
    )
    parser.add_argument(
        "-o", "--output", help="Output file in SDF format. Can be gzipped (*.gz)."
    )
    parser.add_argument(
        "--tanimoto", action="store_true", help="Include Tanimoto distance in score"
    )
    parser.add_argument(
        "--score_mode",
        choices=["all", "closest", "best"],
        help="choose the scoring mode for the feature map, default is 'all'.",
    )

    args = parser.parse_args()
    utils.log("SuCOS Args: ", args)

    score_mode = parse_score_mode(args.score_mode)

    process(
        args.refmol,
        args.input,
        args.output,
        refmol_index=args.refmolidx,
        refmol_format=args.refmol_format,
        tani=args.tanimoto,
        score_mode=score_mode,
    )


if __name__ == "__main__":
    main()<|MERGE_RESOLUTION|>--- conflicted
+++ resolved
@@ -15,11 +15,7 @@
 
 import numpy as np
 import utils
-<<<<<<< HEAD
-from rdkit import Chem, RDConfig, rdBase
-=======
 from rdkit import Chem, RDConfig
->>>>>>> 05dc325c
 from rdkit.Chem import AllChem, rdShapeHelpers
 from rdkit.Chem.FeatMaps import FeatMaps
 
