--- conflicted
+++ resolved
@@ -29,11 +29,7 @@
                         export BLAS=$env.LAPACK_LIB_DIR/libblas.a &amp;&amp; 
                         export LAPACK=$env.LAPACK_LIB_DIR/liblapack.a &amp;&amp; 
                     #end if
-<<<<<<< HEAD
-                    python setup.py install --home $env.INSTALL_DIR --install-scripts $env.INSTALL_DIR/bin
-=======
-                    python setup.py install --install-lib $INSTALL_DIR/lib/python --install-scripts $INSTALL_DIR/bin
->>>>>>> c80c9d9a
+                    python setup.py install --install-lib $env.INSTALL_DIR/lib/python --install-scripts $env.INSTALL_DIR/bin
                     </action>
                     <action type="set_environment">
                         <environment_variable action="append_to" name="PYTHONPATH">$INSTALL_DIR/lib/python</environment_variable>
